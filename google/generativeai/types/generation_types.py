# -*- coding: utf-8 -*-
# Copyright 2023 Google LLC
#
# Licensed under the Apache License, Version 2.0 (the "License");
# you may not use this file except in compliance with the License.
# You may obtain a copy of the License at
#
#     http://www.apache.org/licenses/LICENSE-2.0
#
# Unless required by applicable law or agreed to in writing, software
# distributed under the License is distributed on an "AS IS" BASIS,
# WITHOUT WARRANTIES OR CONDITIONS OF ANY KIND, either express or implied.
# See the License for the specific language governing permissions and
# limitations under the License.
from __future__ import annotations

import collections
import contextlib
import sys
from collections.abc import Iterable, AsyncIterable, Mapping, Any
import dataclasses
import itertools
import textwrap
from typing import Union
from typing_extensions import TypedDict

import google.protobuf.json_format
import google.api_core.exceptions

from google.ai import generativelanguage as glm
from google.generativeai import string_utils

__all__ = [
    "AsyncGenerateContentResponse",
    "BlockedPromptException",
    "StopCandidateException",
    "IncompleteIterationError",
    "BrokenResponseError",
    "GenerationConfigDict",
    "GenerationConfigType",
    "GenerationConfig",
    "GenerateContentResponse",
]

if sys.version_info < (3, 10):

    def aiter(obj):
        return obj.__aiter__()

    async def anext(obj, default=None):
        try:
            return await obj.__anext__()
        except StopAsyncIteration:
            if default is not None:
                return default
            else:
                raise


class BlockedPromptException(Exception):
    pass


class StopCandidateException(Exception):
    pass


class IncompleteIterationError(Exception):
    pass


class BrokenResponseError(Exception):
    pass


class GenerationConfigDict(TypedDict, total=False):
    # TODO(markdaoust): Python 3.11+ use `NotRequired`, ref: https://peps.python.org/pep-0655/
    candidate_count: int
    stop_sequences: Iterable[str]
    max_output_tokens: int
    temperature: float
    response_mime_type: str
    response_schema: glm.Schema | Mapping[str, str]


@dataclasses.dataclass
class GenerationConfig:
    """A simple dataclass used to configure the generation parameters of `GenerativeModel.generate_content`.

    Attributes:
        candidate_count:
            Number of generated responses to return.
        stop_sequences:
            The set of character sequences (up
            to 5) that will stop output generation. If
            specified, the API will stop at the first
            appearance of a stop sequence. The stop sequence
            will not be included as part of the response.
        max_output_tokens:
            The maximum number of tokens to include in a
            candidate.

            If unset, this will default to output_token_limit specified
            in the model's specification.
        temperature:
            Controls the randomness of the output. Note: The
            default value varies by model, see the `Model.temperature`
            attribute of the `Model` returned the `genai.get_model`
            function.

            Values can range from [0.0,1.0], inclusive. A value closer
            to 1.0 will produce responses that are more varied and
            creative, while a value closer to 0.0 will typically result
            in more straightforward responses from the model.
        top_p:
            Optional. The maximum cumulative probability of tokens to
            consider when sampling.

            The model uses combined Top-k and nucleus sampling.

            Tokens are sorted based on their assigned probabilities so
            that only the most likely tokens are considered. Top-k
            sampling directly limits the maximum number of tokens to
            consider, while Nucleus sampling limits number of tokens
            based on the cumulative probability.

            Note: The default value varies by model, see the
            `Model.top_p` attribute of the `Model` returned the
            `genai.get_model` function.

        top_k (int):
            Optional. The maximum number of tokens to consider when
            sampling.

            The model uses combined Top-k and nucleus sampling.

            Top-k sampling considers the set of `top_k` most probable
            tokens. Defaults to 40.

            Note: The default value varies by model, see the
            `Model.top_k` attribute of the `Model` returned the
            `genai.get_model` function.

        seed (int):
            Optional. Used in decoding. If set, the request will use the seed provided.
            If not set, the request will use a randomly generated seed.

        response_mime_type:
            Optional. Output response mimetype of the generated candidate text.

            Supported mimetype:
                `text/plain`: (default) Text output.
                `application/json`: JSON response in the candidates.

        response_schema:
            Optional. Specifies the format of the JSON requested if response_mime_type is 
            `application/json`.
    """

    candidate_count: int | None = None
    stop_sequences: Iterable[str] | None = None
    max_output_tokens: int | None = None
    temperature: float | None = None
    top_p: float | None = None
    top_k: int | None = None
    seed: int | None = None
    response_mime_type: str | None = None
<<<<<<< HEAD
    response_schema: glm.Schema | Mapping[str, Any] | None
=======
    response_schema: glm.Schema | Mapping[str, str | None] | None = None
>>>>>>> 44ba21e6


GenerationConfigType = Union[glm.GenerationConfig, GenerationConfigDict, GenerationConfig]


def to_generation_config_dict(generation_config: GenerationConfigType):
    if generation_config is None:
        return {}
    elif isinstance(generation_config, glm.GenerationConfig):
        return type(generation_config).to_dict(generation_config)  # pytype: disable=attribute-error
    elif isinstance(generation_config, GenerationConfig):
        generation_config = dataclasses.asdict(generation_config)
        return {key: value for key, value in generation_config.items() if value is not None}
    elif hasattr(generation_config, "keys"):
        return dict(generation_config)
    else:
        raise TypeError(
            "Did not understand `generation_config`, expected a `dict` or"
            f" `GenerationConfig`\nGot type: {type(generation_config)}\nValue:"
            f" {generation_config}"
        )


def _join_citation_metadatas(
    citation_metadatas: Iterable[glm.CitationMetadata],
):
    citation_metadatas = list(citation_metadatas)
    return citation_metadatas[-1]


def _join_safety_ratings_lists(
    safety_ratings_lists: Iterable[list[glm.SafetyRating]],
):
    ratings = {}
    blocked = collections.defaultdict(list)

    for safety_ratings_list in safety_ratings_lists:
        for rating in safety_ratings_list:
            ratings[rating.category] = rating.probability
            blocked[rating.category].append(rating.blocked)

    blocked = {category: any(blocked) for category, blocked in blocked.items()}

    safety_list = []
    for (category, probability), blocked in zip(ratings.items(), blocked.values()):
        safety_list.append(
            glm.SafetyRating(category=category, probability=probability, blocked=blocked)
        )

    return safety_list


def _join_contents(contents: Iterable[glm.Content]):
    contents = tuple(contents)
    roles = [c.role for c in contents if c.role]
    if roles:
        role = roles[0]
    else:
        role = ""

    parts = []
    for content in contents:
        parts.extend(content.parts)

    merged_parts = [parts.pop(0)]
    for part in parts:
        if not merged_parts[-1].text:
            merged_parts.append(part)
            continue

        if not part.text:
            merged_parts.append(part)
            continue

        merged_part = glm.Part(merged_parts[-1])
        merged_part.text += part.text
        merged_parts[-1] = merged_part

    return glm.Content(
        role=role,
        parts=merged_parts,
    )


def _join_candidates(candidates: Iterable[glm.Candidate]):
    candidates = tuple(candidates)

    index = candidates[0].index  # These should all be the same.

    return glm.Candidate(
        index=index,
        content=_join_contents([c.content for c in candidates]),
        finish_reason=candidates[-1].finish_reason,
        safety_ratings=_join_safety_ratings_lists([c.safety_ratings for c in candidates]),
        citation_metadata=_join_citation_metadatas([c.citation_metadata for c in candidates]),
    )


def _join_candidate_lists(candidate_lists: Iterable[list[glm.Candidate]]):
    # Assuming that is a candidate ends, it is no longer returned in the list of
    # candidates and that's why candidates have an index
    candidates = collections.defaultdict(list)
    for candidate_list in candidate_lists:
        for candidate in candidate_list:
            candidates[candidate.index].append(candidate)

    new_candidates = []
    for index, candidate_parts in sorted(candidates.items()):
        new_candidates.append(_join_candidates(candidate_parts))

    return new_candidates


def _join_prompt_feedbacks(
    prompt_feedbacks: Iterable[glm.GenerateContentResponse.PromptFeedback],
):
    # Always return the first prompt feedback.
    return next(iter(prompt_feedbacks))


def _join_chunks(chunks: Iterable[glm.GenerateContentResponse]):
    return glm.GenerateContentResponse(
        candidates=_join_candidate_lists(c.candidates for c in chunks),
        prompt_feedback=_join_prompt_feedbacks(c.prompt_feedback for c in chunks),
    )


_INCOMPLETE_ITERATION_MESSAGE = """\
Please let the response complete iteration before accessing the final accumulated
attributes (or call `response.resolve()`)"""


class BaseGenerateContentResponse:
    def __init__(
        self,
        done: bool,
        iterator: (
            None
            | Iterable[glm.GenerateContentResponse]
            | AsyncIterable[glm.GenerateContentResponse]
        ),
        result: glm.GenerateContentResponse,
        chunks: Iterable[glm.GenerateContentResponse] | None = None,
    ):
        self._done = done
        self._iterator = iterator
        self._result = result
        if chunks is None:
            self._chunks = [result]
        else:
            self._chunks = list(chunks)
        if result.prompt_feedback.block_reason:
            self._error = BlockedPromptException(result)
        else:
            self._error = None

    @property
    def candidates(self):
        """The list of candidate responses.

        Raises:
            IncompleteIterationError: With `stream=True` if iteration over the stream was not completed.
        """
        if not self._done:
            raise IncompleteIterationError(_INCOMPLETE_ITERATION_MESSAGE)
        return self._result.candidates

    @property
    def parts(self):
        """A quick accessor equivalent to `self.candidates[0].content.parts`

        Raises:
            ValueError: If the candidate list does not contain exactly one candidate.
        """
        candidates = self.candidates
        if not candidates:
            raise ValueError(
                "The `response.parts` quick accessor only works for a single candidate, "
                "but none were returned. Check the `response.prompt_feedback` to see if the prompt was blocked."
            )
        if len(candidates) > 1:
            raise ValueError(
                "The `response.parts` quick accessor only works with a "
                "single candidate. With multiple candidates use "
                "result.candidates[index].text"
            )
        parts = candidates[0].content.parts
        return parts

    @property
    def text(self):
        """A quick accessor equivalent to `self.candidates[0].content.parts[0].text`

        Raises:
            ValueError: If the candidate list or parts list does not contain exactly one entry.
        """
        parts = self.parts
        if not parts:
            raise ValueError(
                "The `response.text` quick accessor only works when the response contains a valid "
                "`Part`, but none was returned. Check the `candidate.safety_ratings` to see if the "
                "response was blocked."
            )

        if len(parts) != 1 or "text" not in parts[0]:
            raise ValueError(
                "The `response.text` quick accessor only works for "
                "simple (single-`Part`) text responses. This response is not simple text. "
                "Use the `result.parts` accessor or the full "
                "`result.candidates[index].content.parts` lookup "
                "instead."
            )
        return parts[0].text

    @property
    def prompt_feedback(self):
        return self._result.prompt_feedback

    def __str__(self) -> str:
        if self._done:
            _iterator = "None"
        else:
            _iterator = f"<{self._iterator.__class__.__name__}>"

        _result = f"glm.GenerateContentResponse({type(self._result).to_dict(self._result)})"

        if self._error:
            _error = f",\nerror=<{self._error.__class__.__name__}> {self._error}"
        else:
            _error = ""

        return (
            textwrap.dedent(
                f"""\
                response:
                {type(self).__name__}(
                    done={self._done},
                    iterator={_iterator},
                    result={_result},
                )"""
            )
            + _error
        )

    __repr__ = __str__


@contextlib.contextmanager
def rewrite_stream_error():
    try:
        yield
    except (google.protobuf.json_format.ParseError, AttributeError) as e:
        raise google.api_core.exceptions.BadRequest(
            "Unknown error trying to retrieve streaming response. "
            "Please retry with `stream=False` for more details."
        )


GENERATE_CONTENT_RESPONSE_DOC = """Instances of this class manage the response of the `generate_content` method.

    These are returned by `GenerativeModel.generate_content` and `ChatSession.send_message`.
    This object is based on the low level `glm.GenerateContentResponse` class which just has `prompt_feedback`
    and `candidates` attributes. This class adds several quick accessors for common use cases.

    The same object type is returned for both `stream=True/False`.

    ### Streaming

    When you pass `stream=True` to `GenerativeModel.generate_content` or `ChatSession.send_message`,
    iterate over this object to receive chunks of the response:

    ```
    response = model.generate_content(..., stream=True):
    for chunk in response:
      print(chunk.text)
    ```

    `GenerateContentResponse.prompt_feedback` is available immediately but
    `GenerateContentResponse.candidates`, and all the attributes derived from them (`.text`, `.parts`),
    are only available after the iteration is complete.
    """

ASYNC_GENERATE_CONTENT_RESPONSE_DOC = (
    """This is the async version of `genai.GenerateContentResponse`."""
)


@string_utils.set_doc(GENERATE_CONTENT_RESPONSE_DOC)
class GenerateContentResponse(BaseGenerateContentResponse):
    @classmethod
    def from_iterator(cls, iterator: Iterable[glm.GenerateContentResponse]):
        iterator = iter(iterator)
        with rewrite_stream_error():
            response = next(iterator)

        return cls(
            done=False,
            iterator=iterator,
            result=response,
        )

    @classmethod
    def from_response(cls, response: glm.GenerateContentResponse):
        return cls(
            done=True,
            iterator=None,
            result=response,
        )

    def __iter__(self):
        # This is not thread safe.
        if self._done:
            for chunk in self._chunks:
                yield GenerateContentResponse.from_response(chunk)
            return

        # Always have the next chunk available.
        if len(self._chunks) == 0:
            self._chunks.append(next(self._iterator))

        for n in itertools.count():
            if self._error:
                raise self._error

            if n >= len(self._chunks) - 1:
                # Look ahead for a new item, so that you know the stream is done
                # when you yield the last item.
                if self._done:
                    return

                try:
                    item = next(self._iterator)
                except StopIteration:
                    self._done = True
                except Exception as e:
                    self._error = e
                    self._done = True
                else:
                    self._chunks.append(item)
                    self._result = _join_chunks([self._result, item])

            item = self._chunks[n]

            item = GenerateContentResponse.from_response(item)
            yield item

    def resolve(self):
        if self._done:
            return

        for _ in self:
            pass


@string_utils.set_doc(ASYNC_GENERATE_CONTENT_RESPONSE_DOC)
class AsyncGenerateContentResponse(BaseGenerateContentResponse):
    @classmethod
    async def from_aiterator(cls, iterator: AsyncIterable[glm.GenerateContentResponse]):
        iterator = aiter(iterator)  # type: ignore
        with rewrite_stream_error():
            response = await anext(iterator)  # type: ignore

        return cls(
            done=False,
            iterator=iterator,
            result=response,
        )

    @classmethod
    def from_response(cls, response: glm.GenerateContentResponse):
        return cls(
            done=True,
            iterator=None,
            result=response,
        )

    async def __aiter__(self):
        # This is not thread safe.
        if self._done:
            for chunk in self._chunks:
                yield GenerateContentResponse.from_response(chunk)
            return

        # Always have the next chunk available.
        if len(self._chunks) == 0:
            self._chunks.append(await anext(self._iterator))  # type: ignore

        for n in itertools.count():
            if self._error:
                raise self._error

            if n >= len(self._chunks) - 1:
                # Look ahead for a new item, so that you know the stream is done
                # when you yield the last item.
                if self._done:
                    return

                try:
                    item = await anext(self._iterator)  # type: ignore
                except StopAsyncIteration:
                    self._done = True
                except Exception as e:
                    self._error = e
                    self._done = True
                else:
                    self._chunks.append(item)
                    self._result = _join_chunks([self._result, item])

            item = self._chunks[n]

            item = GenerateContentResponse.from_response(item)
            yield item

    async def resolve(self):
        if self._done:
            return

        async for _ in self:
            pass<|MERGE_RESOLUTION|>--- conflicted
+++ resolved
@@ -165,11 +165,7 @@
     top_k: int | None = None
     seed: int | None = None
     response_mime_type: str | None = None
-<<<<<<< HEAD
-    response_schema: glm.Schema | Mapping[str, Any] | None
-=======
-    response_schema: glm.Schema | Mapping[str, str | None] | None = None
->>>>>>> 44ba21e6
+    response_schema: glm.Schema | Mapping[str, Any] | None = None
 
 
 GenerationConfigType = Union[glm.GenerationConfig, GenerationConfigDict, GenerationConfig]
