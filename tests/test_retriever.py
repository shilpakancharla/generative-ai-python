--- conflicted
+++ resolved
@@ -107,13 +107,10 @@
                         chunk=glm.Chunk(
                             name="corpora/demo_corpus/documents/demo_doc/chunks/demo_chunk",
                             data={"string_value": "This is a demo chunk."},
-<<<<<<< HEAD
                             custom_metadata=[],
                             state=0,
-=======
                             create_time="2000-01-01T01:01:01.123456Z",
                             update_time="2000-01-01T01:01:01.123456Z",
->>>>>>> 85bfe21f
                         ),
                     )
                 ]
@@ -197,13 +194,10 @@
                         chunk=glm.Chunk(
                             name="corpora/demo_corpus/documents/demo_doc/chunks/demo_chunk",
                             data={"string_value": "This is a demo chunk."},
-<<<<<<< HEAD
                             custom_metadata=[],
                             state=0,
-=======
                             create_time="2000-01-01T01:01:01.123456Z",
                             update_time="2000-01-01T01:01:01.123456Z",
->>>>>>> 85bfe21f
                         ),
                     )
                 ]
@@ -363,7 +357,6 @@
         q = demo_corpus.query(query="What kind of chunk is this?")
         self.assertEqual(
             q,
-<<<<<<< HEAD
             [
                 retriever_service.RelevantChunk(
                     chunk_relevance_score=0.08,
@@ -372,26 +365,11 @@
                         data="This is a demo chunk.",
                         custom_metadata=[],
                         state=0,
+                        create_time="2000-01-01T01:01:01.123456Z",
+                        update_time="2000-01-01T01:01:01.123456Z",
                     ),
                 )
             ],
-=======
-            {
-                "relevant_chunks": [
-                    {
-                        "chunk_relevance_score": 0.08,
-                        "chunk": {
-                            "name": "corpora/demo_corpus/documents/demo_doc/chunks/demo_chunk",
-                            "data": {"string_value": "This is a demo chunk."},
-                            "custom_metadata": [],
-                            "state": 0,
-                            "create_time": "2000-01-01T01:01:01.123456Z",
-                            "update_time": "2000-01-01T01:01:01.123456Z",
-                        },
-                    }
-                ]
-            },
->>>>>>> 85bfe21f
         )
 
     def test_delete_corpus(self):
@@ -459,7 +437,6 @@
         q = demo_document.query(query="What kind of chunk is this?")
         self.assertEqual(
             q,
-<<<<<<< HEAD
             [
                 retriever_service.RelevantChunk(
                     chunk_relevance_score=0.08,
@@ -468,26 +445,11 @@
                         data="This is a demo chunk.",
                         custom_metadata=[],
                         state=0,
+                        create_time="2000-01-01T01:01:01.123456Z",
+                        update_time="2000-01-01T01:01:01.123456Z",
                     ),
                 )
             ],
-=======
-            {
-                "relevant_chunks": [
-                    {
-                        "chunk_relevance_score": 0.08,
-                        "chunk": {
-                            "name": "corpora/demo_corpus/documents/demo_doc/chunks/demo_chunk",
-                            "data": {"string_value": "This is a demo chunk."},
-                            "custom_metadata": [],
-                            "state": 0,
-                            "create_time": "2000-01-01T01:01:01.123456Z",
-                            "update_time": "2000-01-01T01:01:01.123456Z",
-                        },
-                    }
-                ]
-            },
->>>>>>> 85bfe21f
         )
 
     def test_create_chunk(self):
